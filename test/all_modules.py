--- conflicted
+++ resolved
@@ -40,11 +40,7 @@
 from pettingzoo.classic import backgammon_v3
 
 from pettingzoo.butterfly import knights_archers_zombies_v8
-<<<<<<< HEAD
-from pettingzoo.butterfly import pistonball_v5
-=======
 from pettingzoo.butterfly import pistonball_v6
->>>>>>> 43bcbbd4
 from pettingzoo.butterfly import cooperative_pong_v5
 from pettingzoo.butterfly import prison_v3
 from pettingzoo.butterfly import prospector_v4
@@ -124,11 +120,7 @@
     "classic/backgammon_v3": backgammon_v3,
 
     "butterfly/knights_archers_zombies_v8": knights_archers_zombies_v8,
-<<<<<<< HEAD
-    "butterfly/pistonball_v5": pistonball_v5,
-=======
     "butterfly/pistonball_v6": pistonball_v6,
->>>>>>> 43bcbbd4
     "butterfly/cooperative_pong_v5": cooperative_pong_v5,
     "butterfly/prison_v3": prison_v3,
     "butterfly/prospector_v4": prospector_v4,
