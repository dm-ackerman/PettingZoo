--- conflicted
+++ resolved
@@ -32,17 +32,14 @@
         return ordered_env
 
 
-<<<<<<< HEAD
-def turn_based_to_parallel(aec_env):
-    if isinstance(aec_env, from_parallel_wrapper):
+def turn_based_aec_to_parallel(aec_env):
+    if isinstance(aec_env, parallel_to_aec_wrapper):
         return aec_env.env
     else:
-        par_env = turn_based_to_parallel_wrapper(aec_env)
+        par_env = turn_based_aec_to_parallel_wrapper(aec_env)
         return par_env
 
 
-class to_parallel_wrapper(ParallelEnv):
-=======
 def to_parallel(aec_env):
     warnings.warn("The `to_parallel` function is deprecated. Use the `aec_to_parallel` function instead.")
     return aec_to_parallel(aec_env)
@@ -54,7 +51,6 @@
 
 
 class aec_to_parallel_wrapper(ParallelEnv):
->>>>>>> 7da112f9
     def __init__(self, aec_env):
         assert aec_env.metadata.get('is_parallelizable', False), \
             "Converting from an AEC environment to a parallel environment " \
@@ -270,7 +266,7 @@
         return str(self.env)
 
 
-class turn_based_to_parallel_wrapper(to_parallel_wrapper):
+class turn_based_aec_to_parallel_wrapper(aec_to_parallel_wrapper):
     def reset(self):
         self.aec_env.reset()
         self.agents = self.aec_env.agents[:]
