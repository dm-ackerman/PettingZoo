--- conflicted
+++ resolved
@@ -1,5 +1 @@
-<<<<<<< HEAD
-from .prison.prison import env, raw_env, parallel_env
-=======
-from .prison.prison import env, raw_env, manual_control
->>>>>>> a685015f
+from .prison.prison import env, raw_env, parallel_env, manual_control