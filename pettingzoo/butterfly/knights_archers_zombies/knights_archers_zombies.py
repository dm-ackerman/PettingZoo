--- conflicted
+++ resolved
@@ -35,13 +35,8 @@
 class raw_env(AECEnv, EzPickle):
 
     metadata = {
-<<<<<<< HEAD
         "render_modes": ["human", "rgb_array"],
-        "name": "knights_archers_zombies_v8",
-=======
-        "render.modes": ["human", "rgb_array"],
         "name": "knights_archers_zombies_v9",
->>>>>>> 2c487633
         "is_parallelizable": True,
         "video_fps": const.FPS,
     }
