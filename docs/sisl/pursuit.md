--- conflicted
+++ resolved
@@ -10,10 +10,6 @@
 ---
 ### Pursuit
 
-<<<<<<< HEAD
-This environment is part of the [SISL environments](sisl). Please read that page first for general information.
-=======
->>>>>>> d1d70b54
 
 
 This environment is part of the [SISL environments](../sisl). Please read that page first for general information.
@@ -28,13 +24,9 @@
 
 `agents= ["pursuer_0", "pursuer_1", ..., "pursuer_7"]`
 
-<<<<<<< HEAD
-![](docs/sisl/sisl_pursuit.gif)
-=======
 
 
 ![](sisl_pursuit.gif)
->>>>>>> d1d70b54
 
 
 
